--- conflicted
+++ resolved
@@ -7,22 +7,7 @@
 )
 
 type IdGenerator interface {
-<<<<<<< HEAD
-    Id() string
-}
-
-// ObjectId
-type objectId struct {}
-
-func (id *objectId) Id() string {
-    return bson.NewObjectId().Hex()
-}
-
-func NewObjectId() IdGenerator {
-    return &objectId{}
-=======
 	Id() string
->>>>>>> 5e215b92
 }
 
 // AutoIncId
