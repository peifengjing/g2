// Copyright 2011 Xing Xing <mikespook@gmail.com>.
// All rights reserved.
// Use of this source code is governed by a MIT
// license that can be found in the LICENSE file.

package client

import (
	"io"
	"net"
	"sync"
	"github.com/mikespook/golib/idgen"
)

<<<<<<< HEAD
/*
=======
var (
    IdGen IdGenerator
)

func init() {
	IdGen = NewAutoIncId()
}

// Status handler
// handle, known, running, numerator, denominator
type StatusHandler func(string, bool, bool, uint64, uint64)

/* 
>>>>>>> 764dcf5f
The client side api for gearman

usage:
c := client.New("tcp4", "127.0.0.1:4730")
handle := c.Do("foobar", []byte("data here"), JOB_LOW | JOB_BG)

*/
type Client struct {
	net, addr, lastcall    string
	respHandler  map[string]ResponseHandler
	innerHandler map[string]ResponseHandler
	in           chan []byte
	isConn       bool
	conn         net.Conn
	mutex        sync.RWMutex

	ErrorHandler ErrorHandler
	IdGen idgen.IdGen
}

// Create a new client.
// Connect to "addr" through "network"
// Eg.
//      client, err := client.New("127.0.0.1:4730")
func New(net, addr string) (client *Client, err error) {
	client = &Client{
		net:          net,
		addr:         addr,
		respHandler:  make(map[string]ResponseHandler, QUEUE_SIZE),
		innerHandler: make(map[string]ResponseHandler, QUEUE_SIZE),
		in:           make(chan []byte, QUEUE_SIZE),
		IdGen:        idgen.NewObjectId(),
	}
	if err = client.connect(); err != nil {
		return
	}
	client.isConn = true
	go client.readLoop()
	go client.processLoop()
	return
}

// {{{ private functions

//
func (client *Client) connect() (err error) {
	client.conn, err = net.Dial(client.net, client.addr)
	return
}

// Internal write
func (client *Client) write(req *request) (err error) {
	var n int
	buf := req.Encode()
	for i := 0; i < len(buf); i += n {
		n, err = client.conn.Write(buf[i:])
		if err != nil {
			return
		}
	}
	return
}

// read length bytes from the socket
func (client *Client) read(length int) (data []byte, err error) {
	n := 0
	buf := getBuffer(BUFFER_SIZE)
	// read until data can be unpacked
	for i := length; i > 0 || len(data) < MIN_PACKET_LEN; i -= n {
		if n, err = client.conn.Read(buf); err != nil {
			if !client.isConn {
				err = ErrConnClosed
				return
			}
			if err == io.EOF && n == 0 {
				if data == nil {
					err = ErrConnection
				}
			}
			return
		}
		data = append(data, buf[0:n]...)
		if n < BUFFER_SIZE {
			break
		}
	}
	return
}

// read data from socket
func (client *Client) readLoop() {
	var data []byte
	var err error
	for client.isConn {
		if data, err = client.read(BUFFER_SIZE); err != nil {
			if err == ErrConnClosed {
				break
			}
			client.err(err)
			continue
		}
		client.in <- data
	}
	close(client.in)
}

// decode data & process it
func (client *Client) processLoop() {
	var resp *Response
	var l int
	var err error
	var data, leftdata []byte
	for data = range client.in {
		if len(leftdata) > 0 { // some data left for processing
			data = append(leftdata, data...)
		}
		l = len(data)
		if l < MIN_PACKET_LEN { // not enough data
			leftdata = data
			continue
		}
		if resp, l, err = decodeResponse(data); err != nil {
			client.err(err)
			continue
		}
		leftdata = nil
		switch resp.DataType {
		case ERROR:
			if client.lastcall != "" {
				client.handleInner(client.lastcall, resp)
				client.lastcall = ""
			} else {
				client.err(GetError(resp.Data))
			}
		case STATUS_RES:
			client.handleInner("s"+resp.Handle, resp)
		case JOB_CREATED:
			client.handleInner("c", resp)
		case ECHO_RES:
			client.handleInner("e", resp)
		case WORK_DATA, WORK_WARNING, WORK_STATUS, WORK_COMPLETE,
			WORK_FAIL, WORK_EXCEPTION:
			client.handleResponse(resp.Handle, resp)
		}
		if len(data) > l {
			leftdata = data[l:]
		}
	}
}

// error handler
func (client *Client) err(e error) {
	if client.ErrorHandler != nil {
		client.ErrorHandler(e)
	}
}

// job handler
func (client *Client) handleResponse(key string, resp *Response) {
	client.mutex.RLock()
	defer client.mutex.RUnlock()
	if h, ok := client.respHandler[key]; ok {
		h(resp)
		delete(client.respHandler, key)
	}
}

// job handler
func (client *Client) handleInner(key string, resp *Response) {
	if h, ok := client.innerHandler[key]; ok {
		h(resp)
		delete(client.innerHandler, key)
	}
}

// Internal do
func (client *Client) do(funcname string, data []byte,
	flag uint32) (handle string, err error) {
	id := client.IdGen.Id().(string)
	req := getJob(id, []byte(funcname), data)
	req.DataType = flag
	client.write(req)
	var wg sync.WaitGroup
	wg.Add(1)
	client.mutex.RLock()
	client.lastcall = "c"
	client.innerHandler["c"] = ResponseHandler(func(resp *Response) {
		defer wg.Done()
		defer client.mutex.RUnlock()
		if resp.DataType == ERROR {
			err = GetError(resp.Data)
			return
		}
		handle = resp.Handle
	})
	wg.Wait()
	return
}

// }}}

// Do the function.
// funcname is a string with function name.
// data is encoding to byte array.
// flag set the job type, include running level: JOB_LOW, JOB_NORMAL, JOB_HIGH
func (client *Client) Do(funcname string, data []byte,
	flag byte, h ResponseHandler) (handle string, err error) {
	var datatype uint32
	switch flag {
	case JOB_LOW:
		datatype = SUBMIT_JOB_LOW
	case JOB_HIGH:
		datatype = SUBMIT_JOB_HIGH
	default:
		datatype = SUBMIT_JOB
	}
	handle, err = client.do(funcname, data, datatype)
	client.mutex.Lock()
	defer client.mutex.Unlock()
	if h != nil {
		client.respHandler[handle] = h
	}
	return
}

// Do the function at background.
// funcname is a string with function name.
// data is encoding to byte array.
// flag set the job type, include running level: JOB_LOW, JOB_NORMAL, JOB_HIGH
func (client *Client) DoBg(funcname string, data []byte,
	flag byte) (handle string, err error) {
	var datatype uint32
	switch flag {
	case JOB_LOW:
		datatype = SUBMIT_JOB_LOW_BG
	case JOB_HIGH:
		datatype = SUBMIT_JOB_HIGH_BG
	default:
		datatype = SUBMIT_JOB_BG
	}
	handle, err = client.do(funcname, data, datatype)
	return
}

// Get job status from job server.
// !!!Not fully tested.!!!
func (client *Client) Status(handle string) (status *Status, err error) {
	req := getRequest()
	req.DataType = GET_STATUS
	req.Data = []byte(handle)
	client.write(req)
	var wg sync.WaitGroup
	wg.Add(1)
	client.mutex.Lock()
	client.lastcall = "s" + handle
	client.innerHandler["s" + handle] = ResponseHandler(func(resp *Response) {
		defer wg.Done()
		defer client.mutex.Unlock()
		var err error
		status, err = resp.Status()
		if err != nil {
			client.err(err)
		}
	})
	wg.Wait()
	return
}

// Send a something out, get the samething back.
func (client *Client) Echo(data []byte) (echo []byte, err error) {
	req := getRequest()
	req.DataType = ECHO_REQ
	req.Data = data
	client.write(req)
	var wg sync.WaitGroup
	wg.Add(1)
	client.mutex.Lock()
	client.lastcall = "e"
	client.innerHandler["e"] = ResponseHandler(func(resp *Response) {
		defer wg.Done()
		defer client.mutex.Unlock()
		echo = resp.Data
	})
	wg.Wait()
	return
}

// Close
func (client *Client) Close() (err error) {
	client.isConn = false
	return client.conn.Close()
}<|MERGE_RESOLUTION|>--- conflicted
+++ resolved
@@ -9,26 +9,9 @@
 	"io"
 	"net"
 	"sync"
-	"github.com/mikespook/golib/idgen"
 )
 
-<<<<<<< HEAD
 /*
-=======
-var (
-    IdGen IdGenerator
-)
-
-func init() {
-	IdGen = NewAutoIncId()
-}
-
-// Status handler
-// handle, known, running, numerator, denominator
-type StatusHandler func(string, bool, bool, uint64, uint64)
-
-/* 
->>>>>>> 764dcf5f
 The client side api for gearman
 
 usage:
@@ -46,7 +29,6 @@
 	mutex        sync.RWMutex
 
 	ErrorHandler ErrorHandler
-	IdGen idgen.IdGen
 }
 
 // Create a new client.
@@ -60,7 +42,6 @@
 		respHandler:  make(map[string]ResponseHandler, QUEUE_SIZE),
 		innerHandler: make(map[string]ResponseHandler, QUEUE_SIZE),
 		in:           make(chan []byte, QUEUE_SIZE),
-		IdGen:        idgen.NewObjectId(),
 	}
 	if err = client.connect(); err != nil {
 		return
@@ -207,7 +188,7 @@
 // Internal do
 func (client *Client) do(funcname string, data []byte,
 	flag uint32) (handle string, err error) {
-	id := client.IdGen.Id().(string)
+	id := IdGen.Id()
 	req := getJob(id, []byte(funcname), data)
 	req.DataType = flag
 	client.write(req)
